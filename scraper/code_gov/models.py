--- conflicted
+++ resolved
@@ -203,19 +203,11 @@
         if repo_license:
             license = repo_license.license
             if license:
-<<<<<<< HEAD
                 logger.debug('license spdx=%s; url=%s', license.spdx_id, license.url)
                 if license.url is None:
                     project['permissions']['licenses'] = [{"name": license.spdx_id}]
                 else:
                     project['permissions']['licenses'] = [{"URL": license.url, "name": license.spdx_id}]
-=======
-                logger.debug('license spdx=%s; url=%s', license['spdx_id'], license['url'])
-                if license['url'] is None:
-                    project['permissions']['licenses'] = [{"name": license['spdx_id']}]
-                else:
-                    project['permissions']['licenses'] = [{"URL": license['url'], "name":license['spdx_id']}]
->>>>>>> c1279961
             else:
                 project['permissions']['licenses'] = None
 
