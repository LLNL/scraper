--- conflicted
+++ resolved
@@ -636,17 +636,10 @@
         # TODO: Compute from git repo
         project['laborHours'] = 0
 
-<<<<<<< HEAD
         project['tags'] = ['DOE CODE']
-        site_code = record['site_ownership_code']
-        if site_code in DOE_LAB_MAPPING:
-            project['tags'].append(DOE_LAB_MAPPING[site_code])
-=======
-        project['tags'] = ['doecode']
         lab_name = record.get('lab_display_name')
         if lab_name is not None:
             project['tags'].append(lab_name)
->>>>>>> 5e20d89f
 
         project['contact']['email'] = record['owner']
         # project['contact']['URL'] = ''
