#! /usr/bin/env python
# -*- coding: UTF-8 -*-

import argparse
import getpass
import json
import logging
import os
import time

import github3
import stashy

from scraper.code_gov import CodeGovMetadata, CodeGovProject
from scraper.code_gov.doe import to_doe_csv
from scraper.github import gov_orgs

logger = logging.getLogger(__name__)

# TODO: Might not really want this at global scope
gh = None


def _configure_logging(verbose=False):
    # logging.basicConfig(level=logging.INFO)

    # logging.getLogger('github3').propogate = False

    handler = logging.StreamHandler()
    if verbose:
        logger.setLevel(logging.DEBUG)
        handler.setLevel(logging.DEBUG)
    else:
        logger.setLevel(logging.INFO)
        handler.setLevel(logging.INFO)

    handler.setFormatter(logging.Formatter("%(levelname)s: %(message)s"))
    logger.addHandler(handler)


def _check_github_token():
    token = os.environ.get('GITHUB_API_TOKEN')

    if token is None:
        raise RuntimeError('GITHUB_API_TOKEN not configured in environment')

    gh = github3.login(token=token)

    if gh is None:
        raise RuntimeError('Invalid GITHUB_API_TOKEN in environment')


def _check_api_limits(gh_session, min_requests_remaining=250, sleep_time=15):
    """
    Simplified check for API limits

    If necessary, spin in place waiting for API to reset before returning.

    Returns two-tuple of: ``(# API requests remaining, unix time of reset)``

    See: https://developer.github.com/v3/#rate-limiting
    """
    api_rates = gh_session.rate_limit()

    api_remaining = api_rates['rate']['remaining']
    api_reset = api_rates['rate']['reset']
    logger.debug('Rate Limit - %d requests remaining', api_remaining)

    if api_remaining > min_requests_remaining:
        return

    now_time = time.time()
    time_to_reset = int(api_reset - now_time)
    logger.warn('Rate Limit Depleted - Sleeping for %d seconds', time_to_reset)

    while now_time < api_reset:
        time.sleep(10)
        now_time = time.time()

    return


def process_organization(org_name):
    """
    Returns a Code.gov standard JSON of GitHub organization projects
    """
    org = gh.organization(org_name)
    repos = org.repositories(type='public')
    num_repos = org.public_repos_count

    WIGGLE_ROOM = 100
    num_requests_needed = 2 * num_repos + WIGGLE_ROOM

    _check_api_limits(gh, min_requests_remaining=num_requests_needed)

    logger.info('Processing GitHub Org: %s (%d public repos)', org_name, num_repos)

    projects = [CodeGovProject.from_github3(r) for r in repos]

    logger.debug('Setting Contact Email to: %s', org.email)
    for project in projects:
        project['contact']['email'] = org.email

    return projects


def process_repository(repository_name):
    """
    Returns a Code.gov standard JSON of GitHub organization projects
    """
    logger.info('Processing GitHub Repo: %s', repository_name)

    org, name = repository_name.split('/')
    repo = gh.repository(org, name)

    project = CodeGovProject.from_github3(repo)

    return project


def connect_to_bitbucket(server_url):
    username = getpass.getuser()
    password = getpass.getpass('%s Password: ' % (server_url))
    return stashy.connect(server_url, username, password)


def process_bitbucket(bitbucket):
    if not isinstance(bitbucket, stashy.client.Stash):
        raise TypeError('argument must be a Stash Client object')

    repos = bitbucket.repos.all()
    projects = [CodeGovProject.from_stashy(r) for r in repos]

    return projects


def process_doecode(doecode_json_filename):
    """
    Converts a DOE CODE .json file into DOE CODE projects
    """
    doecode_json = json.load(open(doecode_json_filename))
    projects = [CodeGovProject.from_doecode(p) for p in doecode_json['records']]

    return projects


def main():
    parser = argparse.ArgumentParser(description='Scrape code repositories for Code.gov / DOE CODE')

    parser.add_argument('--agency', type=str, nargs='?', default='', help='Agency Label, e.g. "DOE"')
    parser.add_argument('--method', type=str, nargs='?', default='', help='Method of measuring open source')
    parser.add_argument('--organization', type=str, nargs='?', default='', help='Force all repos to report a particular organzation')
    parser.add_argument('--contact-email', type=str, nargs='?', default='', help='Force all repos to report a particular contact email')

    parser.add_argument('--config', type=str, nargs='?', default='', help='Configuration File (*.json)')

    parser.add_argument('--github-orgs', type=str, nargs='+', default=[], help='GitHub Organizations')
    parser.add_argument('--github-repos', type=str, nargs='+', default=[], help='GitHub Repositories')
    parser.add_argument('--github-gov-orgs', action='store_true', help='Use orgs from government.github.com/community')

    parser.add_argument('--to-csv', action='store_true', help='Toggle output to CSV')

    parser.add_argument('--doecode-json', type=str, nargs='?', default='', help='Path to DOE CODE .json file')

    parser.add_argument('--verbose', action='store_true', help='Enable verbose output')

    args = parser.parse_args()

    _configure_logging(args.verbose)

    doecode_json = args.doecode_json

    # DOE CODE JSON parsing does not currently require GitHub connectivity.
    if doecode_json is None:
        _check_github_token()

    try:
        config_json = json.load(open(args.config))
    except (FileNotFoundError, json.JSONDecodeError):
        if args.config:
            raise
        config_json = {}

    agency = config_json.get('agency', 'UNKNOWN')
    agency = args.agency or agency
    logger.debug('Agency: %s', agency)

    method = config_json.get('method', 'other')
    method = args.method or method
    logger.debug('Inventory Method: %s', method)

    organization = config_json.get('organization', '')
    organization = args.organization or organization
    logger.debug('Organization: %s', organization)

    contact_email = config_json.get('contact_email', '')
    contact_email = args.contact_email or contact_email
    logger.debug('Contact Email: %s', contact_email)

    github_orgs = config_json.get('github_orgs', [])
    github_orgs.extend(args.github_orgs)
    logger.debug('GitHub.com Organizations: %s', github_orgs)

    if args.github_gov_orgs:
        github_orgs.extend(gov_orgs())

    github_repos = config_json.get('github_repos', [])
    github_repos.extend(args.github_repos)
    logger.debug('GitHub.com Repositories: %s', github_repos)

    bitbucket_servers = config_json.get('bitbucket_servers', [])
    bitbucket_servers = [connect_to_bitbucket(s) for s in bitbucket_servers]
    logger.debug('Bitbucket Servers: %s', bitbucket_servers)

<<<<<<< HEAD
    doecode_json = args.doecode_json
    logger.debug('Queuing DOE CODE JSON: %s', doecode_json)
=======
    logger.debug('Queuing DOE Code JSON: %s', doecode_json)
>>>>>>> 167e3242

    code_json = CodeGovMetadata(agency, method)

    for org_name in sorted(github_orgs, key=str.lower):
        code_json['releases'].extend(process_organization(org_name))

    for repo_name in sorted(github_repos, key=str.lower):
        code_json['releases'].append(process_repository(repo_name))

    for bitbucket in sorted(bitbucket_servers, key=str.lower):
        code_json['releases'].extend(process_bitbucket(bitbucket))

    if os.path.isfile(doecode_json):
        code_json['releases'].extend(process_doecode(doecode_json))
    elif doecode_json:
        raise FileNotFoundError('Unable to find DOE CODE json file: %s' % doecode_json)

    # Force certain fields
    if organization:
        logger.debug('Forcing Organiation to: %s', organization)
        for release in code_json['releases']:
            release['organization'] = organization

    if contact_email:
        logger.debug('Forcing Contact Email to: %s', contact_email)
        for release in code_json['releases']:
            release['contact']['email'] = contact_email

    str_org_projects = code_json.to_json()

    # -- I don't believe we need to be outputing to JSON to the console
    #   -- Maybe if "very verbose" ?
    # if args.verbose:
    #     print(str_org_projects)

    logger.info('Number of Projects: %s', len(code_json['releases']))

    json_filename = 'code.json'
    logger.info('Writing output to: %s', json_filename)

    with open(json_filename, 'w') as fp:
        logger.info
        fp.write(str_org_projects)

    if args.to_csv:
        csv_filename = 'code.csv'
        with open(csv_filename, 'w') as fp:
            for project in code_json['releases']:
                fp.write(to_doe_csv(project) + '\n')


if __name__ == '__main__':
    main()<|MERGE_RESOLUTION|>--- conflicted
+++ resolved
@@ -212,12 +212,7 @@
     bitbucket_servers = [connect_to_bitbucket(s) for s in bitbucket_servers]
     logger.debug('Bitbucket Servers: %s', bitbucket_servers)
 
-<<<<<<< HEAD
-    doecode_json = args.doecode_json
     logger.debug('Queuing DOE CODE JSON: %s', doecode_json)
-=======
-    logger.debug('Queuing DOE Code JSON: %s', doecode_json)
->>>>>>> 167e3242
 
     code_json = CodeGovMetadata(agency, method)
 
