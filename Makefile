test:
	bandit -r scraper/
	flake8 scraper/
<<<<<<< HEAD
	black --check scraper/
	isort --check .
=======
	black --check .
>>>>>>> acaed679
	markdownlint '**/*.md'
	pyflakes scraper

release: test
	python setup.py sdist bdist_wheel

upload:
	twine upload --skip-existing dist/*<|MERGE_RESOLUTION|>--- conflicted
+++ resolved
@@ -1,12 +1,9 @@
 test:
 	bandit -r scraper/
 	flake8 scraper/
-<<<<<<< HEAD
-	black --check scraper/
+	black --check .
 	isort --check .
-=======
-	black --check .
->>>>>>> acaed679
+
 	markdownlint '**/*.md'
 	pyflakes scraper
 
